--- conflicted
+++ resolved
@@ -48,15 +48,15 @@
         /// Get the menu button ID that intersects the drag gesture's touch location.
         func getItemID(from location: CGPoint) -> MenuItemID? {
             let matchingFrames = frames.filter { $0.value.contains(location) }
-            
+
             if matchingFrames.count > 1 {
                 print("[Popovers] Multiple menu items have the same frame. Make sure items don't overlay. If you can't resolve this, please file a bug report (https://github.com/aheze/Popovers/issues).")
             }
-            
+
             if let frame = matchingFrames.first {
                 return frame.key
             }
-            
+
             return nil
         }
 
@@ -87,34 +87,5 @@
         }
     }
 }
-<<<<<<< HEAD
 
-// [DDAE256D-B7C0-486B-B6B7-C8B083DCE325: (174.0, 479.66666666666663, 240.0, 52.33333333333337),
-// 42C6EC1B-FAA0-444E-9491-E30853EFC902: (174.0, 322.0, 240.0, 52.333333333333314),
-// E4CE4864-23A4-4D47-AEC2-8D400EF20574: (174.0, 374.3333333333333, 240.0, 52.333333333333314),
-// 67B83DAF-A1D4-4D33-8F36-3DB03A2F7A49: (174.0, 427.0, 240.0, 52.333333333333314),
-// 8676FA7A-60C1-47D3-9EC6-291AC049EC9B: (174.0, 374.66666666666663, 240.0, 52.33333333333337),
-// CC392B97-3AE5-430B-8AC8-B2981DC1E39C: (174.0, 532.6666666666666, 240.0, 52.33333333333337),
-// 7E8D84EE-F96F-4A81-8F58-2D32DCBFCB78: (174.0, 480.0, 240.0, 52.33333333333326),
-// DD31FEF8-B515-4C46-AAC2-FEAD88170062: (174.0, 427.3333333333333, 240.0, 52.333333333333314),
-// 15E07B27-489B-49E0-9C2F-9577DD63312F: (174.0, 269.3333333333333, 240.0, 52.333333333333314)]
-
-// [
-//    15E07B27-489B-49E0-9C2F-9577DD63312F: (174.0, 269.3333333333333, 240.0, 52.333333333333314)
-//    42C6EC1B-FAA0-444E-9491-E30853EFC902: (174.0, 322.0, 240.0, 52.333333333333314),
-//    E4CE4864-23A4-4D47-AEC2-8D400EF20574: (174.0, 374.3333333333333, 240.0, 52.333333333333314),
-//    8676FA7A-60C1-47D3-9EC6-291AC049EC9B: (174.0, 374.66666666666663, 240.0, 52.33333333333337),
-//
-// 67B83DAF-A1D4-4D33-8F36-3DB03A2F7A49: (174.0, 427.0, 240.0, 52.333333333333314),
-//    DD31FEF8-B515-4C46-AAC2-FEAD88170062: (174.0, 427.3333333333333, 240.0, 52.333333333333314),
-//    DDAE256D-B7C0-486B-B6B7-C8B083DCE325: (174.0, 479.66666666666663, 240.0, 52.33333333333337),
-//
-//    7E8D84EE-F96F-4A81-8F58-2D32DCBFCB78: (174.0, 480.0, 240.0, 52.33333333333326),
-// CC392B97-3AE5-430B-8AC8-B2981DC1E39C: (174.0, 532.6666666666666, 240.0, 52.33333333333337),
-//
-//
-//
-// ]
-=======
-#endif
->>>>>>> db828505
+#endif